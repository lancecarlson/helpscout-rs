--- conflicted
+++ resolved
@@ -132,8 +132,8 @@
             let mut body = String::new();
             res.read_to_string(&mut body)?;
 
-            println!("Response body: {}", body);
-            println!("Response body: {}", res.status());
+            debug!("Response body: {}", body);
+            debug!("Response status: {}", res.status());
             match serde_json::from_str::<Value>(&body) {
                 Ok(value) => {
                     let status = serde_json::from_value(value.clone());
@@ -151,13 +151,8 @@
                     };
                 },
                 Err(_) => {
-<<<<<<< HEAD
-                    println!("response headers: {}",res.headers());
-                    if(res.headers().has::<Location>()) {
-=======
                     debug!("response headers: {}",res.headers());
                     if res.headers().has::<Location>() {
->>>>>>> 2af677cb
                         return Ok(serde_json::Value::String("Created".into()));
                     } else if(res.status()==StatusCode::Ok)  {
                         return Ok(serde_json::Value::String("Ok".into()));
